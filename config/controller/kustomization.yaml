resources:
- deployment.yaml
- service.yaml
apiVersion: kustomize.config.k8s.io/v1beta1
kind: Kustomization
images:
- name: controller
  newName: public.ecr.aws/aws-controllers-k8s/lambda-controller
<<<<<<< HEAD
  newTag: 1.3.2
=======
  newTag: 1.3.1
>>>>>>> 330f753e
<|MERGE_RESOLUTION|>--- conflicted
+++ resolved
@@ -6,8 +6,4 @@
 images:
 - name: controller
   newName: public.ecr.aws/aws-controllers-k8s/lambda-controller
-<<<<<<< HEAD
-  newTag: 1.3.2
-=======
-  newTag: 1.3.1
->>>>>>> 330f753e
+  newTag: 1.3.2