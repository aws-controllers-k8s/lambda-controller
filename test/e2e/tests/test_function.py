# Copyright Amazon.com Inc. or its affiliates. All Rights Reserved.
#
# Licensed under the Apache License, Version 2.0 (the "License"). You may
# not use this file except in compliance with the License. A copy of the
# License is located at
#
# 	 http://aws.amazon.com/apache2.0/
#
# or in the "license" file accompanying this file. This file is distributed
# on an "AS IS" BASIS, WITHOUT WARRANTIES OR CONDITIONS OF ANY KIND, either
# express or implied. See the License for the specific language governing
# permissions and limitations under the License.

"""Integration tests for the Lambda function API.
"""

import pytest
import time
import logging

from acktest import tags
from acktest.resources import random_suffix_name
from acktest.aws.identity import get_region, get_account_id
from acktest.k8s import resource as k8s

from e2e import service_marker, CRD_GROUP, CRD_VERSION, load_lambda_resource
from e2e.replacement_values import REPLACEMENT_VALUES
from e2e.bootstrap_resources import get_bootstrap_resources
from e2e.service_bootstrap import LAMBDA_FUNCTION_FILE_ZIP
from e2e.tests.helper import LambdaValidator

RESOURCE_PLURAL = "functions"

CREATE_WAIT_AFTER_SECONDS = 30
UPDATE_WAIT_AFTER_SECONDS = 30
DELETE_WAIT_AFTER_SECONDS = 30

def get_testing_image_url():
    aws_region = get_region()
    account_id = get_account_id()
    return f"{account_id}.dkr.ecr.{aws_region}.amazonaws.com/ack-e2e-testing-lambda-controller:v1"

@pytest.fixture(scope="module")
def code_signing_config():
        resource_name = random_suffix_name("lambda-csc", 24)

        resources = get_bootstrap_resources()
        logging.debug(resources)

        replacements = REPLACEMENT_VALUES.copy()
        replacements["AWS_REGION"] = get_region()
        replacements["CODE_SIGNING_CONFIG_NAME"] = resource_name
        replacements["SIGNING_PROFILE_VERSION_ARN"] = resources.SigningProfile.signing_profile_arn

        # Load Lambda CR
        resource_data = load_lambda_resource(
            "code_signing_config",
            additional_replacements=replacements,
        )
        logging.debug(resource_data)

        # Create k8s resource
        ref = k8s.CustomResourceReference(
            CRD_GROUP, CRD_VERSION, "codesigningconfigs",
            resource_name, namespace="default",
        )
        k8s.create_custom_resource(ref, resource_data)
        cr = k8s.wait_resource_consumed_by_controller(ref)

        assert cr is not None
        assert k8s.get_resource_exists(ref)

        time.sleep(CREATE_WAIT_AFTER_SECONDS)

        yield (ref, cr)

        _, deleted = k8s.delete_custom_resource(ref)
        assert deleted

@service_marker
@pytest.mark.canary
class TestFunction:

    def test_smoke(self, lambda_client):
        resource_name = random_suffix_name("lambda-function", 24)

        resources = get_bootstrap_resources()
        logging.debug(resources)

        replacements = REPLACEMENT_VALUES.copy()
        replacements["FUNCTION_NAME"] = resource_name
        replacements["BUCKET_NAME"] = resources.FunctionsBucket.name
        replacements["LAMBDA_ROLE"] = resources.BasicRole.arn
        replacements["LAMBDA_FILE_NAME"] = LAMBDA_FUNCTION_FILE_ZIP
        replacements["RESERVED_CONCURRENT_EXECUTIONS"] = "0"
        replacements["CODE_SIGNING_CONFIG_ARN"] = ""
        replacements["AWS_REGION"] = get_region()

        # Load Lambda CR
        resource_data = load_lambda_resource(
            "function",
            additional_replacements=replacements,
        )
        logging.debug(resource_data)

        # Create k8s resource
        ref = k8s.CustomResourceReference(
            CRD_GROUP, CRD_VERSION, RESOURCE_PLURAL,
            resource_name, namespace="default",
        )
        k8s.create_custom_resource(ref, resource_data)
        cr = k8s.wait_resource_consumed_by_controller(ref)

        assert cr is not None
        assert k8s.get_resource_exists(ref)

        time.sleep(CREATE_WAIT_AFTER_SECONDS)

        cr = k8s.wait_resource_consumed_by_controller(ref)

        lambda_validator = LambdaValidator(lambda_client)

        # Assert that the original code.s3Bucket and code.s3Key is still part of
        # the function's CR
        assert cr["spec"]["code"]["s3Bucket"] == resources.FunctionsBucket.name
        assert cr["spec"]["code"]["s3Key"] == LAMBDA_FUNCTION_FILE_ZIP

        # Check Lambda function exists
        assert lambda_validator.function_exists(resource_name)

        # Update cr
        update_tags = {
            "v1": "k1",
            "v2": "k2",
            "v3": "k3",
        }
        cr["spec"]["description"] = "Updated description"
        cr["spec"]["timeout"] = 10
        cr["spec"]["tags"] = update_tags
        
        # Patch k8s resource
        k8s.patch_custom_resource(ref, cr)
        time.sleep(UPDATE_WAIT_AFTER_SECONDS)

        # Check function updated fields
        function = lambda_validator.get_function(resource_name)
        assert function is not None
        assert function["Configuration"]["Description"] == "Updated description"
        assert function["Configuration"]["Timeout"] == 10

        function_tags = function["Tags"]
        tags.assert_ack_system_tags(
            tags=function_tags,
        )
        tags.assert_equal_without_ack_tags(
            expected=update_tags,
            actual=function_tags,
        )

        # Delete k8s resource
        _, deleted = k8s.delete_custom_resource(ref)
        assert deleted is True

        time.sleep(DELETE_WAIT_AFTER_SECONDS)

        # Check Lambda function doesn't exist
        assert not lambda_validator.function_exists(resource_name)

    def test_reserved_concurrent_executions(self, lambda_client):
        resource_name = random_suffix_name("lambda-function", 24)

        resources = get_bootstrap_resources()
        logging.debug(resources)

        replacements = REPLACEMENT_VALUES.copy()
        replacements["FUNCTION_NAME"] = resource_name
        replacements["BUCKET_NAME"] = resources.FunctionsBucket.name
        replacements["LAMBDA_ROLE"] = resources.BasicRole.arn
        replacements["LAMBDA_FILE_NAME"] = LAMBDA_FUNCTION_FILE_ZIP
        replacements["RESERVED_CONCURRENT_EXECUTIONS"] = "2"
        replacements["CODE_SIGNING_CONFIG_ARN"] = ""
        replacements["AWS_REGION"] = get_region()

        # Load Lambda CR
        resource_data = load_lambda_resource(
            "function",
            additional_replacements=replacements,
        )
        logging.debug(resource_data)

        # Create k8s resource
        ref = k8s.CustomResourceReference(
            CRD_GROUP, CRD_VERSION, RESOURCE_PLURAL,
            resource_name, namespace="default",
        )
        k8s.create_custom_resource(ref, resource_data)
        cr = k8s.wait_resource_consumed_by_controller(ref)

        assert cr is not None
        assert k8s.get_resource_exists(ref)

        time.sleep(CREATE_WAIT_AFTER_SECONDS)

        cr = k8s.wait_resource_consumed_by_controller(ref)

        lambda_validator = LambdaValidator(lambda_client)
        # Check Lambda function exists
        assert lambda_validator.function_exists(resource_name)

        reservedConcurrentExecutions = lambda_validator.get_function_concurrency(resource_name)
        assert reservedConcurrentExecutions == 2

        # Update cr
        cr["spec"]["reservedConcurrentExecutions"] = 0

        # Patch k8s resource
        k8s.patch_custom_resource(ref, cr)
        time.sleep(UPDATE_WAIT_AFTER_SECONDS)

        # Check function updated fields
        reservedConcurrentExecutions = lambda_validator.get_function_concurrency(resource_name)
        assert reservedConcurrentExecutions == 0

        # Delete k8s resource
        _, deleted = k8s.delete_custom_resource(ref)
        assert deleted is True

        time.sleep(DELETE_WAIT_AFTER_SECONDS)

        # Check Lambda function doesn't exist
        assert not lambda_validator.function_exists(resource_name)

    def test_function_code_signing_config(self, lambda_client, code_signing_config):
        (_, csc_resource) = code_signing_config
        code_signing_config_arn = csc_resource["status"]["ackResourceMetadata"]["arn"]
        resource_name = random_suffix_name("lambda-function", 24)

        resources = get_bootstrap_resources()

        replacements = REPLACEMENT_VALUES.copy()
        replacements["FUNCTION_NAME"] = resource_name
        replacements["BUCKET_NAME"] = resources.FunctionsBucket.name
        replacements["LAMBDA_ROLE"] = resources.BasicRole.arn
        replacements["LAMBDA_FILE_NAME"] = LAMBDA_FUNCTION_FILE_ZIP
        replacements["RESERVED_CONCURRENT_EXECUTIONS"] = "2"
        replacements["CODE_SIGNING_CONFIG_ARN"] = code_signing_config_arn
        replacements["AWS_REGION"] = get_region()

        # Load Lambda CR
        resource_data = load_lambda_resource(
            "function",
            additional_replacements=replacements,
        )
        logging.debug(resource_data)

        # Create k8s resource
        ref = k8s.CustomResourceReference(
            CRD_GROUP, CRD_VERSION, RESOURCE_PLURAL,
            resource_name, namespace="default",
        )
        k8s.create_custom_resource(ref, resource_data)
        cr = k8s.wait_resource_consumed_by_controller(ref)

        assert cr is not None
        assert k8s.get_resource_exists(ref)

        time.sleep(CREATE_WAIT_AFTER_SECONDS)

        cr = k8s.wait_resource_consumed_by_controller(ref)

        lambda_validator = LambdaValidator(lambda_client)
        # Check Lambda function exists
        assert lambda_validator.function_exists(resource_name)

        # Check function code signing config is correct
        function_csc_arn = lambda_validator.get_function_code_signing_config(resource_name)
        assert function_csc_arn == code_signing_config_arn

        # Delete function code signing config
        cr["spec"]["codeSigningConfigARN"] = ""
        k8s.patch_custom_resource(ref, cr)

        time.sleep(UPDATE_WAIT_AFTER_SECONDS)

        function_csc_arn = lambda_validator.get_function_code_signing_config(resource_name)
        assert function_csc_arn is None

        # Delete k8s resource
        _, deleted = k8s.delete_custom_resource(ref)
        assert deleted is True

        time.sleep(DELETE_WAIT_AFTER_SECONDS)

        # Check Lambda function doesn't exist
        assert not lambda_validator.function_exists(resource_name)

    def test_function_package_type_image(self, lambda_client):
        resource_name = random_suffix_name("lambda-function", 24)

        resources = get_bootstrap_resources()

        replacements = REPLACEMENT_VALUES.copy()
        replacements["FUNCTION_NAME"] = resource_name
        replacements["LAMBDA_ROLE"] = resources.BasicRole.arn
        replacements["AWS_REGION"] = get_region()
        replacements["IMAGE_URL"] = get_testing_image_url()

        # Load Lambda CR
        resource_data = load_lambda_resource(
            "function_package_type_image",
            additional_replacements=replacements,
        )
        logging.debug(resource_data)

        # Create k8s resource
        ref = k8s.CustomResourceReference(
            CRD_GROUP, CRD_VERSION, RESOURCE_PLURAL,
            resource_name, namespace="default",
        )
        k8s.create_custom_resource(ref, resource_data)
        cr = k8s.wait_resource_consumed_by_controller(ref)

        assert cr is not None
        assert k8s.get_resource_exists(ref)

        time.sleep(CREATE_WAIT_AFTER_SECONDS)

        cr = k8s.wait_resource_consumed_by_controller(ref)

        lambda_validator = LambdaValidator(lambda_client)
        # Check Lambda function exists
        assert lambda_validator.function_exists(resource_name)

        cr["spec"]["timeout"] = 10
<<<<<<< HEAD
        cr["spec"]["ephemeralStorage"] = { "size" : 512 }
        cr["spec"]["snapStart"] = { "applyOn" : "PublishedVersions" }
=======
        cr["spec"]["ephemeralStorage"] = { "size" : 1024 }
>>>>>>> c7c9b1ea

        # Patch k8s resource
        k8s.patch_custom_resource(ref, cr)
        time.sleep(UPDATE_WAIT_AFTER_SECONDS)

        # Check function updated fields
        function = lambda_validator.get_function(resource_name)
        assert function["Configuration"]["Timeout"] == 10
<<<<<<< HEAD
        assert function["Configuration"]["EphemeralStorage"]["Size"] == 512
        assert function["Configuration"]["SnapStart"]["ApplyOn"] == "PublishedVersions"
=======
        assert function["Configuration"]["EphemeralStorage"]["Size"] == 1024
>>>>>>> c7c9b1ea

        # Delete k8s resource
        _, deleted = k8s.delete_custom_resource(ref)
        assert deleted is True

        time.sleep(DELETE_WAIT_AFTER_SECONDS)

        # Check Lambda function doesn't exist
        assert not lambda_validator.function_exists(resource_name)

    def test_function_package_type_image_with_signing_config(self, lambda_client):
        resource_name = random_suffix_name("lambda-function", 24)

        resources = get_bootstrap_resources()

        replacements = REPLACEMENT_VALUES.copy()
        replacements["FUNCTION_NAME"] = resource_name
        replacements["LAMBDA_ROLE"] = resources.BasicRole.arn
        replacements["AWS_REGION"] = get_region()
        replacements["IMAGE_URL"] = get_testing_image_url()

        # Load Lambda CR
        resource_data = load_lambda_resource(
            "function_package_type_image",
            additional_replacements=replacements,
        )
        logging.debug(resource_data)

        # Create k8s resource
        ref = k8s.CustomResourceReference(
            CRD_GROUP, CRD_VERSION, RESOURCE_PLURAL,
            resource_name, namespace="default",
        )
        k8s.create_custom_resource(ref, resource_data)
        cr = k8s.wait_resource_consumed_by_controller(ref)

        assert cr is not None
        assert k8s.get_resource_exists(ref)

        time.sleep(CREATE_WAIT_AFTER_SECONDS)

        cr = k8s.wait_resource_consumed_by_controller(ref)

        lambda_validator = LambdaValidator(lambda_client)
        # Check Lambda function exists
        assert lambda_validator.function_exists(resource_name)

        # Add signing configuration
        cr["spec"]["codeSigningConfigARN"] = "random-csc"
        k8s.patch_custom_resource(ref, cr)

        time.sleep(UPDATE_WAIT_AFTER_SECONDS)

        cr = k8s.wait_resource_consumed_by_controller(ref)
        # assert condition
        assert k8s.assert_condition_state_message(
            ref,
            "ACK.Terminal",
            "True",
            "cannot set function code signing config when package type is Image",
        )

        cr = k8s.wait_resource_consumed_by_controller(ref)

        # Remove signing configuration
        cr["spec"]["codeSigningConfigARN"] = ""
        k8s.patch_custom_resource(ref, cr)

        time.sleep(UPDATE_WAIT_AFTER_SECONDS)
        
        # Delete k8s resource
        _, deleted = k8s.delete_custom_resource(ref)
        assert deleted is True

        time.sleep(DELETE_WAIT_AFTER_SECONDS)

        # Check Lambda function doesn't exist
        assert not lambda_validator.function_exists(resource_name)

    def test_function_is_synced(self, lambda_client):
        resource_name = random_suffix_name("lambda-function", 24)

        resources = get_bootstrap_resources()
        logging.debug(resources)

        replacements = REPLACEMENT_VALUES.copy()
        replacements["FUNCTION_NAME"] = resource_name
        replacements["BUCKET_NAME"] = resources.FunctionsBucket.name
        replacements["LAMBDA_ROLE"] = resources.BasicRole.arn
        replacements["LAMBDA_FILE_NAME"] = LAMBDA_FUNCTION_FILE_ZIP
        replacements["RESERVED_CONCURRENT_EXECUTIONS"] = "0"
        replacements["CODE_SIGNING_CONFIG_ARN"] = ""
        replacements["AWS_REGION"] = get_region()

        # Load Lambda CR
        resource_data = load_lambda_resource(
            "function",
            additional_replacements=replacements,
        )
        logging.debug(resource_data)

        # Create k8s resource
        ref = k8s.CustomResourceReference(
            CRD_GROUP, CRD_VERSION, RESOURCE_PLURAL,
            resource_name, namespace="default",
        )
        k8s.create_custom_resource(ref, resource_data)
        cr = k8s.wait_resource_consumed_by_controller(ref)

        assert cr is not None
        assert k8s.get_resource_exists(ref)

        time.sleep(CREATE_WAIT_AFTER_SECONDS*3)

        cr = k8s.wait_resource_consumed_by_controller(ref)

        lambda_validator = LambdaValidator(lambda_client)
        # Check Lambda function exists
        assert lambda_validator.function_exists(resource_name)

        assert cr["status"]["state"] == "Active"

        function = lambda_validator.get_function(resource_name)
        assert function is not None
        assert function["Configuration"]["State"] == "Active"

        # Delete k8s resource
        _, deleted = k8s.delete_custom_resource(ref)
        assert deleted is True

        time.sleep(DELETE_WAIT_AFTER_SECONDS)

        # Check Lambda function doesn't exist
        assert not lambda_validator.function_exists(resource_name)<|MERGE_RESOLUTION|>--- conflicted
+++ resolved
@@ -332,13 +332,10 @@
         assert lambda_validator.function_exists(resource_name)
 
         cr["spec"]["timeout"] = 10
-<<<<<<< HEAD
         cr["spec"]["ephemeralStorage"] = { "size" : 512 }
         cr["spec"]["snapStart"] = { "applyOn" : "PublishedVersions" }
-=======
         cr["spec"]["ephemeralStorage"] = { "size" : 1024 }
->>>>>>> c7c9b1ea
-
+        
         # Patch k8s resource
         k8s.patch_custom_resource(ref, cr)
         time.sleep(UPDATE_WAIT_AFTER_SECONDS)
@@ -346,12 +343,10 @@
         # Check function updated fields
         function = lambda_validator.get_function(resource_name)
         assert function["Configuration"]["Timeout"] == 10
-<<<<<<< HEAD
         assert function["Configuration"]["EphemeralStorage"]["Size"] == 512
         assert function["Configuration"]["SnapStart"]["ApplyOn"] == "PublishedVersions"
-=======
         assert function["Configuration"]["EphemeralStorage"]["Size"] == 1024
->>>>>>> c7c9b1ea
+
 
         # Delete k8s resource
         _, deleted = k8s.delete_custom_resource(ref)
