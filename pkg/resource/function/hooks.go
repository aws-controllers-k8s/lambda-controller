--- conflicted
+++ resolved
@@ -238,7 +238,6 @@
 		input.VpcConfig = VPCConfig
 	}
 
-<<<<<<< HEAD
 	if delta.DifferentAt(("Spec.SnapStart")) {
 		snapStart := &svcsdk.SnapStart{}
 		if dspec.SnapStart != nil {
@@ -246,7 +245,8 @@
 			snapStart.ApplyOn = snapStartCopy.ApplyOn
 		}
 		input.SnapStart = snapStart
-=======
+  }
+  
 	if delta.DifferentAt("Spec.EphemeralStorage") {
 		ephemeralStorage := &svcsdk.EphemeralStorage{}
 		if dspec.EphemeralStorage != nil {
@@ -254,7 +254,6 @@
 			ephemeralStorage.Size = ephemeralStorageCopy.Size
 		}
 		input.EphemeralStorage = ephemeralStorage
->>>>>>> c7c9b1ea
 	}
 
 	_, err = rm.sdkapi.UpdateFunctionConfigurationWithContext(ctx, input)
